--- conflicted
+++ resolved
@@ -27,13 +27,9 @@
 serde = { workspace = true }
 itertools = { workspace = true }
 rayon = { version="1.6" }
-<<<<<<< HEAD
-pyo3 = { workspace = true, optional=true, features=["serde", "py-clone"] }
+pyo3 = { workspace = true, optional = true, features=["serde", "py-clone"] }
 spatial-decomposition = "0.2.1"
-=======
-pyo3 = { workspace = true, optional = true, features=["serde", "py-clone"] }
 approx = { workspace = true, optional = true }
->>>>>>> 83fd7858
 
 [dev-dependencies]
 serde_test = "1.0.177"
