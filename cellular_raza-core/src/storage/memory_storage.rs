--- conflicted
+++ resolved
@@ -74,22 +74,11 @@
             .into_iter()
             .map(|(id, el)| (id.clone(), el.clone()))
             .collect::<Vec<_>>();
-<<<<<<< HEAD
-        let n_elements = identifiers_elements.len();
-=======
->>>>>>> 6deff847
         self.map
             .lock()?
             .entry(iteration)
             .or_insert(HashMap::new())
             .extend(identifiers_elements.into_iter().collect::<HashMap<_, _>>());
-<<<<<<< HEAD
-        println!(
-            "{iteration} {n_elements} {}",
-            self.map.lock()?[&iteration].len()
-        );
-=======
->>>>>>> 6deff847
         Ok(())
     }
 }
