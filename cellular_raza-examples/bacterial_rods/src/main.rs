--- conflicted
+++ resolved
@@ -163,11 +163,8 @@
             domain_segments,
         )?,
         gravity: 0.,
-<<<<<<< HEAD
-=======
         surface_friction: 0.,
         surface_friction_distance: 1.,
->>>>>>> 6deff847
     };
 
     // Storage Setup
